--- conflicted
+++ resolved
@@ -51,12 +51,8 @@
     <Compile Include="Jpeg\JpegOptimizerResult.cs" />
     <Compile Include="Pipelines\Initialize\MediaCacheReplacer.cs" />
     <Compile Include="MediaOptimizer.cs" />
-<<<<<<< HEAD
     <Compile Include="OptimizingMediaCache.cs" />
-=======
-    <Compile Include="OptimizeImage.cs" />
     <Compile Include="Png\PngQuantOptimizerResult.cs" />
->>>>>>> a5931300
     <Compile Include="Png\PngOptimizer.cs" />
     <Compile Include="Png\PngOptimizerResult.cs" />
     <Compile Include="Png\PngQuantOptimizer.cs" />
