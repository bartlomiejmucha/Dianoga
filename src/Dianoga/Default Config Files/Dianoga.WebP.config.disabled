--- conflicted
+++ resolved
@@ -48,8 +48,6 @@
 				</protectedMediaQueryParameters>
 			</requestProtection>
 		</mediaLibrary>
-<<<<<<< HEAD
-=======
 
 		<!--Enable this section if you are running Dianoga under CDN. Otherwise CDN could cache webp response and return it for browsers that don't support it -->
 		<!--
@@ -59,6 +57,5 @@
 			</setting>
 		</settings>
 		-->
->>>>>>> b1e7b39b
 	</sitecore>
 </configuration>